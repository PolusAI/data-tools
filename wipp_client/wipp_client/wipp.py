--- conflicted
+++ resolved
@@ -224,15 +224,9 @@
         path_suffix: Union[str, bytes, os.PathLike] = "",
         extra_query: dict = {},
     ) -> tuple:
-<<<<<<< HEAD
-        """Get tuple with WIPP Collections' number of pages and page size"""
-
-        r = requests.get(self.build_request_url(plural, extra_path, extra_query), headers=self._auth_headers)
-=======
+
         """Get tuple with WIPP entities' number of pages and page size"""
-        
-        r = requests.get(self.build_request_url(plural, path_prefix, path_suffix, extra_query))
->>>>>>> c9b71cfa
+        r = requests.get(self.build_request_url(plural, path_prefix, path_suffix, extra_query), headers=self._auth_headers)
         if r.status_code == 200:
             response = r.json()
             total_pages = response["page"]["totalPages"]
@@ -255,12 +249,8 @@
         """
 
         r = requests.get(
-<<<<<<< HEAD
-            self.build_request_url(plural, extra_path, {"page": index} | extra_query), 
+            self.build_request_url(plural, path_prefix, path_suffix, {"page": index} | extra_query),
             headers=self._auth_headers
-=======
-            self.build_request_url(plural, path_prefix, path_suffix, {"page": index} | extra_query)
->>>>>>> c9b71cfa
         )
         if r.status_code == 200:
             
